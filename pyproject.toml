--- conflicted
+++ resolved
@@ -18,21 +18,18 @@
   "Programming Language :: Python :: 3.12",
 ]
 dependencies = [
-  "pydantic>=2.0.0",
+  "typer>=0.12",
+  "pydantic>=2.7",
   "pyyaml>=6.0",
-<<<<<<< HEAD
   "rich>=13.0",
-  "jsonschema>=4.0",
+  "jsonschema>=4.19.0",
   "packaging>=22.0",
-=======
   "python-dotenv>=1.0.0",
   "typing-extensions>=4.9.0",
-  "jsonschema>=4.19.0",
   "httpx>=0.24.0",
   "requests>=2.31.0",
   "networkx>=3.0",
   "tenacity>=8.2.3",
->>>>>>> 54c5f736
 ]
 
 [project.scripts]
