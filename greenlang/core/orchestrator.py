--- conflicted
+++ resolved
@@ -4,10 +4,6 @@
 import logging
 import json
 import ast
-<<<<<<< HEAD
-import operator
-=======
->>>>>>> 4072edbd
 
 logger = logging.getLogger(__name__)
 
@@ -147,12 +143,8 @@
             return True
 
         try:
-<<<<<<< HEAD
             # Safe expression evaluation using AST
-            return self._safe_eval_condition(step.condition, context)
-=======
             return self._evaluate_condition(step.condition, context)
->>>>>>> 4072edbd
         except Exception as e:
             self.logger.error(f"Error evaluating condition: {e}")
             return False
@@ -220,82 +212,6 @@
         tree = ast.parse(expression, mode="eval")
         return bool(eval_node(tree.body))
     
-    def _safe_eval_condition(self, condition: str, context: Dict) -> bool:
-        """
-        Safely evaluate a condition string without using eval().
-        Supports basic comparisons and logical operations.
-        """
-        # Define allowed operators
-        ops = {
-            ast.Eq: operator.eq,
-            ast.NotEq: operator.ne,
-            ast.Lt: operator.lt,
-            ast.LtE: operator.le,
-            ast.Gt: operator.gt,
-            ast.GtE: operator.ge,
-            ast.And: operator.and_,
-            ast.Or: operator.or_,
-            ast.Not: operator.not_,
-            ast.In: lambda x, y: x in y,
-            ast.NotIn: lambda x, y: x not in y,
-            ast.Is: operator.is_,
-            ast.IsNot: operator.is_not,
-        }
-        
-        def _eval(node):
-            if isinstance(node, ast.Constant):
-                return node.value
-            elif isinstance(node, ast.Name):
-                # Only allow access to 'context' variable
-                if node.id == 'context':
-                    return context
-                raise ValueError(f"Unauthorized variable access: {node.id}")
-            elif isinstance(node, ast.Subscript):
-                # Handle dictionary/list access like context['results']
-                value = _eval(node.value)
-                if isinstance(node.slice, ast.Constant):
-                    return value[node.slice.value]
-                elif isinstance(node.slice, ast.Name):
-                    return value[_eval(node.slice)]
-                else:
-                    raise ValueError("Complex subscript not supported")
-            elif isinstance(node, ast.Attribute):
-                # Handle attribute access like context.results
-                value = _eval(node.value)
-                return getattr(value, node.attr, None)
-            elif isinstance(node, ast.Compare):
-                # Handle comparison operations
-                left = _eval(node.left)
-                for op, comparator in zip(node.ops, node.comparators):
-                    if type(op) not in ops:
-                        raise ValueError(f"Unsupported operator: {type(op).__name__}")
-                    right = _eval(comparator)
-                    if not ops[type(op)](left, right):
-                        return False
-                    left = right
-                return True
-            elif isinstance(node, ast.BoolOp):
-                # Handle and/or operations
-                if isinstance(node.op, ast.And):
-                    return all(_eval(value) for value in node.values)
-                elif isinstance(node.op, ast.Or):
-                    return any(_eval(value) for value in node.values)
-            elif isinstance(node, ast.UnaryOp):
-                # Handle not operation
-                if type(node.op) in ops:
-                    return ops[type(node.op)](_eval(node.operand))
-            elif isinstance(node, ast.Call):
-                # Block function calls for security
-                raise ValueError("Function calls are not allowed in conditions")
-            else:
-                raise ValueError(f"Unsupported expression type: {type(node).__name__}")
-        
-        try:
-            tree = ast.parse(condition, mode='eval')
-            return _eval(tree.body)
-        except (SyntaxError, ValueError) as e:
-            raise ValueError(f"Invalid condition expression: {e}")
-    
     def _prepare_step_input(self, step, context: Dict) -> Dict[str, Any]:
         if step.input_mapping:
             mapped_input = {}
