from typing import Dict, Any, List
from greenlang.agents.base import BaseAgent
from greenlang.core.workflow import Workflow
import logging
import ast

# Import policy enforcement if available
try:
    import sys
    import os
<<<<<<< HEAD
    # Add the core module to Python path
    current_dir = os.path.dirname(os.path.abspath(__file__))
    core_path = os.path.join(os.path.dirname(os.path.dirname(current_dir)), 'core')
    if core_path not in sys.path:
        sys.path.insert(0, core_path)
    
    from greenlang.policy.enforcer import check_run
=======

    # Add the core module to Python path
    current_dir = os.path.dirname(os.path.abspath(__file__))
    core_path = os.path.join(os.path.dirname(os.path.dirname(current_dir)), "core")
    if core_path not in sys.path:
        sys.path.insert(0, core_path)

    from greenlang.policy.enforcer import check_run

>>>>>>> d36f9b79
    POLICY_AVAILABLE = True
except ImportError:
    POLICY_AVAILABLE = False

logger = logging.getLogger(__name__)


class Orchestrator:
    """Orchestrates the execution of agent workflows"""

    def __init__(self):
        self.agents: Dict[str, BaseAgent] = {}
        self.workflows: Dict[str, Workflow] = {}
        self.execution_history: List[Dict] = []
        self.logger = logger

    def register_agent(self, agent_id: str, agent: BaseAgent):
        self.agents[agent_id] = agent
        self.logger.info(f"Registered agent: {agent_id}")

    def register_workflow(self, workflow_id: str, workflow: Workflow):
        self.workflows[workflow_id] = workflow
        self.logger.info(f"Registered workflow: {workflow_id}")

    def execute_workflow(
        self, workflow_id: str, input_data: Dict[str, Any]
    ) -> Dict[str, Any]:
        if workflow_id not in self.workflows:
            raise ValueError(f"Workflow '{workflow_id}' not found")

        workflow = self.workflows[workflow_id]
        execution_id = f"{workflow_id}_{len(self.execution_history)}"

        self.logger.info(f"Starting workflow execution: {execution_id}")
<<<<<<< HEAD
        
=======

>>>>>>> d36f9b79
        # Policy enforcement check before execution
        if POLICY_AVAILABLE:
            try:
                # Create execution context for policy check
                class ExecutionContext:
                    def __init__(self, input_data):
                        self.egress_targets = []
<<<<<<< HEAD
                        self.region = input_data.get("metadata", {}).get("location", {}).get("country", "US")
                        self.metadata = input_data.get("metadata", {})
                
=======
                        self.region = (
                            input_data.get("metadata", {})
                            .get("location", {})
                            .get("country", "US")
                        )
                        self.metadata = input_data.get("metadata", {})

>>>>>>> d36f9b79
                policy_context = ExecutionContext(input_data)
                check_run(workflow, policy_context)
                self.logger.info("Runtime policy check passed")
            except RuntimeError as e:
                error_msg = f"Runtime policy check failed: {e}"
                self.logger.error(error_msg)
                return {
                    "workflow_id": workflow_id,
                    "execution_id": execution_id,
                    "success": False,
                    "errors": [{"step": "policy_check", "error": error_msg}],
<<<<<<< HEAD
                    "results": {}
                }
            except Exception as e:
                self.logger.warning(f"Policy check error: {e}")
        
=======
                    "results": {},
                }
            except Exception as e:
                self.logger.warning(f"Policy check error: {e}")

>>>>>>> d36f9b79
        context = {
            "input": input_data,
            "results": {},
            "errors": [],
            "workflow_id": workflow_id,
            "execution_id": execution_id,
        }

        for step in workflow.steps:
            if not self._should_execute_step(step, context):
                self.logger.info(f"Skipping step: {step.name}")
                continue

            self.logger.info(f"Executing step: {step.name}")

            # Implement retry logic
            max_retries = step.retry_count if step.retry_count > 0 else 0
            attempt = 0
            step_succeeded = False
            last_error = None

            while attempt <= max_retries:
                try:
                    if attempt > 0:
                        self.logger.info(
                            f"Retrying step {step.name} (attempt {attempt}/{max_retries})"
                        )

                    step_input = self._prepare_step_input(step, context)
                    agent = self.agents.get(step.agent_id)

                    if not agent:
                        raise ValueError(f"Agent '{step.agent_id}' not found")

                    result = agent.run(step_input)

                    # Handle both dict and AgentResult returns
                    if isinstance(result, dict):
                        # Convert dict to AgentResult-like structure
                        success = result.get("success", False)
                        context["results"][step.name] = result
                    else:
                        # Assume it's an AgentResult or has success attribute
                        success = getattr(result, "success", False)
                        # Store the data from the AgentResult, not the object itself
                        if hasattr(result, "data"):
                            context["results"][step.name] = {
                                "success": success,
                                "data": result.data,
                            }
                        else:
                            context["results"][step.name] = result

                    if success:
                        step_succeeded = True
                        break  # Success, exit retry loop
                    else:
                        # Step failed but returned normally
                        last_error = (
                            result.get("error", "Unknown error")
                            if isinstance(result, dict)
                            else getattr(result, "error", "Unknown error")
                        )

                        if attempt < max_retries:
                            self.logger.warning(
                                f"Step {step.name} failed, will retry. Error: {last_error}"
                            )
                            attempt += 1
                            continue
                        else:
                            # No more retries
                            break

                except Exception as e:
                    last_error = str(e)
                    self.logger.error(f"Error in step {step.name}: {last_error}")

                    if attempt < max_retries:
                        self.logger.warning(f"Will retry step {step.name}")
                        attempt += 1
                        continue
                    else:
                        # No more retries, handle as final failure
                        break

            # Handle final failure after all retries
            if not step_succeeded:
                if last_error:
                    context["errors"].append(
                        {
                            "step": step.name,
                            "error": last_error,
                            "attempts": attempt + 1,
                        }
                    )

                if step.on_failure == "stop":
                    self.logger.error(
                        f"Step failed after {attempt + 1} attempts, stopping workflow: {step.name}"
                    )
                    break
                elif step.on_failure == "skip":
                    self.logger.warning(
                        f"Step failed after {attempt + 1} attempts, continuing: {step.name}"
                    )
                    continue

        execution_record = {
            "execution_id": execution_id,
            "workflow_id": workflow_id,
            "input": input_data,
            "results": context["results"],
            "errors": context["errors"],
            "success": len(context["errors"]) == 0,
        }

        self.execution_history.append(execution_record)

        return self._format_workflow_output(workflow, context)

    def _should_execute_step(self, step, context: Dict) -> bool:
        if not step.condition:
            return True

        try:
            # Safe expression evaluation using AST
            return self._evaluate_condition(step.condition, context)
        except Exception as e:
            self.logger.error(f"Error evaluating condition: {e}")
            return False
<<<<<<< HEAD
    
=======

>>>>>>> d36f9b79
    def _evaluate_condition(self, expression: str, context: Dict) -> bool:
        """Safely evaluate a boolean expression against the given context."""
        allowed_names = {
            "context": context,
            "input": context.get("input", {}),
            "results": context.get("results", {}),
        }
<<<<<<< HEAD
        
=======

>>>>>>> d36f9b79
        def eval_node(node):
            if isinstance(node, ast.BoolOp):
                if isinstance(node.op, ast.And):
                    return all(eval_node(v) for v in node.values)
                if isinstance(node.op, ast.Or):
                    return any(eval_node(v) for v in node.values)
                raise ValueError("Unsupported boolean operator")
            if isinstance(node, ast.UnaryOp) and isinstance(node.op, ast.Not):
                return not eval_node(node.operand)
            if isinstance(node, ast.Compare):
                left = eval_node(node.left)
                for op, comp in zip(node.ops, node.comparators):
                    right = eval_node(comp)
                    if isinstance(op, ast.Eq):
                        ok = left == right
                    elif isinstance(op, ast.NotEq):
                        ok = left != right
                    elif isinstance(op, ast.Gt):
                        ok = left > right
                    elif isinstance(op, ast.GtE):
                        ok = left >= right
                    elif isinstance(op, ast.Lt):
                        ok = left < right
                    elif isinstance(op, ast.LtE):
                        ok = left <= right
                    elif isinstance(op, ast.In):
                        ok = left in right
                    elif isinstance(op, ast.NotIn):
                        ok = left not in right
                    else:
                        raise ValueError("Unsupported comparison operator")
                    if not ok:
                        return False
                    left = right
                return True
            if isinstance(node, ast.Name):
                if node.id in allowed_names:
                    return allowed_names[node.id]
                raise ValueError(f"Name '{node.id}' is not allowed")
            if isinstance(node, ast.Constant):
                return node.value
            if isinstance(node, ast.Subscript):
                value = eval_node(node.value)
                index = eval_node(node.slice)
                return value[index]
            if isinstance(node, ast.Attribute):
                value = eval_node(node.value)
                if isinstance(value, dict):
                    return value.get(node.attr)
                return getattr(value, node.attr)
            raise ValueError(f"Unsupported expression: {ast.dump(node)}")
<<<<<<< HEAD
        
        tree = ast.parse(expression, mode="eval")
        return bool(eval_node(tree.body))
    
=======

        tree = ast.parse(expression, mode="eval")
        return bool(eval_node(tree.body))

>>>>>>> d36f9b79
    def _prepare_step_input(self, step, context: Dict) -> Dict[str, Any]:
        if step.input_mapping:
            mapped_input = {}
            for key, path in step.input_mapping.items():
                value = self._get_value_from_path(context, path)
                if value is not None:
                    mapped_input[key] = value
            return mapped_input
        else:
            # Pass the entire context input for now
            # Agents should be able to extract what they need
            return context.get("input", {})

    def _get_value_from_path(self, data: Dict, path: str) -> Any:
        parts = path.split(".")
        current = data

        for part in parts:
            if isinstance(current, dict) and part in current:
                current = current[part]
            else:
                return None

        return current

    def _format_workflow_output(
        self, workflow: Workflow, context: Dict
    ) -> Dict[str, Any]:
        output = {
            "workflow_id": context["workflow_id"],
            "execution_id": context["execution_id"],
            "success": len(context["errors"]) == 0,
            "errors": context["errors"],
        }

        if workflow.output_mapping:
            output["data"] = {}
            for key, path in workflow.output_mapping.items():
                value = self._get_value_from_path(context, path)
                if value is not None:
                    output["data"][key] = value
        else:
            output["results"] = context["results"]

        return output

    def execute_single_agent(
        self, agent_id: str, input_data: Dict[str, Any]
    ) -> Dict[str, Any]:
        agent = self.agents.get(agent_id)
        if not agent:
            raise ValueError(f"Agent '{agent_id}' not found")

        result = agent.run(input_data)

        # Handle both dict and AgentResult types
        if isinstance(result, dict):
            return result
        elif hasattr(result, "model_dump"):
            # Pydantic model
            return result.model_dump()
        elif hasattr(result, "__dict__"):
            # Object with attributes
            return {
                "success": getattr(result, "success", False),
                "data": getattr(result, "data", {}),
                "error": getattr(result, "error", None),
                "metadata": getattr(result, "metadata", {}),
            }
        else:
            return result

    def get_execution_history(self) -> List[Dict]:
        return self.execution_history

    def clear_history(self):
        self.execution_history = []

    def list_agents(self) -> List[str]:
        return list(self.agents.keys())

    def list_workflows(self) -> List[str]:
        return list(self.workflows.keys())

    def get_agent_info(self, agent_id: str) -> Dict[str, Any]:
        agent = self.agents.get(agent_id)
        if not agent:
            return None

        return {
            "id": agent_id,
            "name": agent.config.name,
            "description": agent.config.description,
            "version": agent.config.version,
            "enabled": agent.config.enabled,
        }

    def get_workflow_info(self, workflow_id: str) -> Dict[str, Any]:
        workflow = self.workflows.get(workflow_id)
        if not workflow:
            return None

        return {
            "id": workflow_id,
            "name": workflow.name,
            "description": workflow.description,
            "steps": [
                {
                    "name": step.name,
                    "agent_id": step.agent_id,
                    "description": step.description,
                }
                for step in workflow.steps
            ],
        }<|MERGE_RESOLUTION|>--- conflicted
+++ resolved
@@ -8,15 +8,6 @@
 try:
     import sys
     import os
-<<<<<<< HEAD
-    # Add the core module to Python path
-    current_dir = os.path.dirname(os.path.abspath(__file__))
-    core_path = os.path.join(os.path.dirname(os.path.dirname(current_dir)), 'core')
-    if core_path not in sys.path:
-        sys.path.insert(0, core_path)
-    
-    from greenlang.policy.enforcer import check_run
-=======
 
     # Add the core module to Python path
     current_dir = os.path.dirname(os.path.abspath(__file__))
@@ -26,7 +17,6 @@
 
     from greenlang.policy.enforcer import check_run
 
->>>>>>> d36f9b79
     POLICY_AVAILABLE = True
 except ImportError:
     POLICY_AVAILABLE = False
@@ -61,11 +51,7 @@
         execution_id = f"{workflow_id}_{len(self.execution_history)}"
 
         self.logger.info(f"Starting workflow execution: {execution_id}")
-<<<<<<< HEAD
-        
-=======
-
->>>>>>> d36f9b79
+
         # Policy enforcement check before execution
         if POLICY_AVAILABLE:
             try:
@@ -73,11 +59,6 @@
                 class ExecutionContext:
                     def __init__(self, input_data):
                         self.egress_targets = []
-<<<<<<< HEAD
-                        self.region = input_data.get("metadata", {}).get("location", {}).get("country", "US")
-                        self.metadata = input_data.get("metadata", {})
-                
-=======
                         self.region = (
                             input_data.get("metadata", {})
                             .get("location", {})
@@ -85,7 +66,6 @@
                         )
                         self.metadata = input_data.get("metadata", {})
 
->>>>>>> d36f9b79
                 policy_context = ExecutionContext(input_data)
                 check_run(workflow, policy_context)
                 self.logger.info("Runtime policy check passed")
@@ -97,19 +77,11 @@
                     "execution_id": execution_id,
                     "success": False,
                     "errors": [{"step": "policy_check", "error": error_msg}],
-<<<<<<< HEAD
-                    "results": {}
-                }
-            except Exception as e:
-                self.logger.warning(f"Policy check error: {e}")
-        
-=======
                     "results": {},
                 }
             except Exception as e:
                 self.logger.warning(f"Policy check error: {e}")
 
->>>>>>> d36f9b79
         context = {
             "input": input_data,
             "results": {},
@@ -241,11 +213,7 @@
         except Exception as e:
             self.logger.error(f"Error evaluating condition: {e}")
             return False
-<<<<<<< HEAD
-    
-=======
-
->>>>>>> d36f9b79
+
     def _evaluate_condition(self, expression: str, context: Dict) -> bool:
         """Safely evaluate a boolean expression against the given context."""
         allowed_names = {
@@ -253,11 +221,7 @@
             "input": context.get("input", {}),
             "results": context.get("results", {}),
         }
-<<<<<<< HEAD
-        
-=======
-
->>>>>>> d36f9b79
+
         def eval_node(node):
             if isinstance(node, ast.BoolOp):
                 if isinstance(node.op, ast.And):
@@ -309,17 +273,10 @@
                     return value.get(node.attr)
                 return getattr(value, node.attr)
             raise ValueError(f"Unsupported expression: {ast.dump(node)}")
-<<<<<<< HEAD
-        
+
         tree = ast.parse(expression, mode="eval")
         return bool(eval_node(tree.body))
-    
-=======
-
-        tree = ast.parse(expression, mode="eval")
-        return bool(eval_node(tree.body))
-
->>>>>>> d36f9b79
+
     def _prepare_step_input(self, step, context: Dict) -> Dict[str, Any]:
         if step.input_mapping:
             mapped_input = {}
