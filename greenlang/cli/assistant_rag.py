--- conflicted
+++ resolved
@@ -46,11 +46,6 @@
     if TYPE_CHECKING:
         from langchain.schema import Document
     else:
-<<<<<<< HEAD
-        class Document:
-            pass
-    print("Warning: RAG components not available. Install with: pip install langchain langchain-community faiss-cpu sentence-transformers")
-=======
 
         class Document:
             pass
@@ -58,7 +53,6 @@
     print(
         "Warning: RAG components not available. Install with: pip install langchain langchain-community faiss-cpu sentence-transformers"
     )
->>>>>>> d36f9b79
 
 # Try importing OpenAI
 try:
