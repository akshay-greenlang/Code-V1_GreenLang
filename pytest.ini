--- conflicted
+++ resolved
@@ -5,27 +5,19 @@
 python_files = test_*.py
 python_classes = Test*
 python_functions = test_*
-<<<<<<< HEAD
-asyncio_mode = auto
-=======
 
 # AsyncIO configuration for pytest-asyncio
 asyncio_mode = auto
 
->>>>>>> b1c4fe49
 addopts =
     -q
     -ra
     --strict-markers
     --durations=10
-<<<<<<< HEAD
-    --disable-warnings
-=======
     --maxfail=1
     -W ignore::DeprecationWarning
     -W ignore::PendingDeprecationWarning
 
->>>>>>> b1c4fe49
 markers =
     unit: Unit tests (fast, isolated, pure-python)
     integration: Tests that hit external systems (db, s3, api)
@@ -36,12 +28,9 @@
     cli: CLI command tests
     sdk: SDK tests
     asyncio: Async tests using pytest-asyncio
-<<<<<<< HEAD
     no_naked_numbers: Tests for no naked numbers enforcement (INTL-103)
-=======
     network: Tests that require network access
 
->>>>>>> b1c4fe49
 filterwarnings =
     # Suppress common warnings
     ignore::DeprecationWarning
